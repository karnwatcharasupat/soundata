# Configuration file for the Sphinx documentation builder.
#
# This file only contains a selection of the most common options. For a full
# list see the documentation:
# http://www.sphinx-doc.org/en/master/config

# -- Path setup --------------------------------------------------------------

# If extensions (or modules to document with autodoc) are in another directory,
# add these directories to sys.path here. If the directory is relative to the
# documentation root, use os.path.abspath to make it absolute, like shown here.
#
import os
import sys

sys.path.insert(0, os.path.abspath("../"))

# -- Project information -----------------------------------------------------

project = "soundata"
copyright = "2021, soundata development team."
author = "The soundata development team"


import importlib

soundata_version = importlib.import_module("soundata.version")

# The short X.Y version.
version = soundata_version.short_version
# The full version, including alpha/beta/rc tags.
release = soundata_version.version
# Show only copyright
show_authors = False


# -- Mock dependencies -------------------------------------------------------
autodoc_mock_imports = ["librosa", "numpy", "jams"]


# # -- General configuration ---------------------------------------------------

# # Add any Sphinx extension module names here, as strings. They can be
# # extensions coming with Sphinx (named 'sphinx.ext.*') or your custom
# # ones.
extensions = [
    "sphinx.ext.autodoc",
    "sphinx.ext.coverage",
    "sphinx.ext.napoleon",
    "sphinx.ext.viewcode",
    "sphinx.ext.intersphinx",
    "sphinx_togglebutton",
    "sphinx.ext.extlinks",
]

# To shorten links of licenses and add to table
extlinks = {
<<<<<<< HEAD
    "tau2019": ("https://zenodo.org/record/2589280%s", "Custom"),
=======
    "tut": ("https://github.com/TUT-ARG/DCASE2017-baseline-system/blob/master/EULA.pdf%s", "Custom"),
>>>>>>> afa47884
}

intersphinx_mapping = {
    "np": ("https://numpy.org/doc/stable/", None),
    "jams": ("https://jams.readthedocs.io/en/stable/", None),
}

# Napoleon settings
# https://github.com/sphinx-contrib/napoleon/issues/2
napoleon_custom_sections = [
    ("Cached Properties", "Other Parameters")
]  # todo - when above issue is closed, update to say "cached properties"
napoleon_google_docstring = True
napoleon_numpy_docstring = False
napoleon_include_init_with_doc = True
napoleon_include_private_with_doc = False
napoleon_include_special_with_doc = True
napoleon_use_admonition_for_examples = True
napoleon_use_admonition_for_notes = False
napoleon_use_admonition_for_references = False
napoleon_use_ivar = True
napoleon_use_param = False
napoleon_use_rtype = False
napoleon_type_aliases = None
napoleon_attr_annotations = True


# Add any paths that contain templates here, relative to this directory.
templates_path = ["_templates"]

# The suffix of source filenames.
source_suffix = ".rst"

# The master toctree document.
master_doc = "index"

# List of patterns, relative to source directory, that match files and
# directories to ignore when looking for source files.
# This pattern also affects html_static_path and html_extra_path.
exclude_patterns = [
    "_build",
    "Thumbs.db",
    ".DS_Store",
    "source/example.rst",
]


# -- Options for HTML output -------------------------------------------------

# The theme to use for HTML and HTML Help pages.  See the documentation for
# a list of builtin themes.
#
html_theme = "sphinx_rtd_theme"

# Add any paths that contain custom static files (such as style sheets) here,
# relative to this directory. They are copied after the builtin static files,
# so a file named "default.css" will overwrite the builtin "default.css".
html_static_path = ["_static"]
html_css_files = [
    "css/custom.css",
]

html_logo = "img/soundata.png"<|MERGE_RESOLUTION|>--- conflicted
+++ resolved
@@ -55,11 +55,8 @@
 
 # To shorten links of licenses and add to table
 extlinks = {
-<<<<<<< HEAD
     "tau2019": ("https://zenodo.org/record/2589280%s", "Custom"),
-=======
     "tut": ("https://github.com/TUT-ARG/DCASE2017-baseline-system/blob/master/EULA.pdf%s", "Custom"),
->>>>>>> afa47884
 }
 
 intersphinx_mapping = {
