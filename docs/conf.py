--- conflicted
+++ resolved
@@ -55,12 +55,9 @@
 
 # To shorten links of licenses and add to table
 extlinks = {
-<<<<<<< HEAD
+    "tau2019": ("https://zenodo.org/record/2589280%s", "Custom"),
     "tau2020": ("https://zenodo.org/record/3819968%s", "Custom"),
-=======
-    "tau2019": ("https://zenodo.org/record/2589280%s", "Custom"),
     "tut": ("https://github.com/TUT-ARG/DCASE2017-baseline-system/blob/master/EULA.pdf%s", "Custom"),
->>>>>>> 11ce0366
 }
 
 intersphinx_mapping = {
