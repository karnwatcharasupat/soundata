.. list-table::
   :widths: 5 5 5 5 5 5
   :header-rows: 1

   * - Dataset
     - Downloadable?
     - Annotation Types
     - Clips
     - Duration (hours)
     - License

   * - ESC-50
     - - audio: ✅
       - annotations: ✅
     - :ref:`tags`
     - 2000
     - 2.8
     - .. image:: https://licensebuttons.net/l/by-nc/3.0/80x15.png
          :target: https://creativecommons.org/licenses/by-nc/3.0

<<<<<<< HEAD
   * - FSD50K
     - - audio: ✅
       - annotations: ✅
     - :ref:`tags`
     - 51,197
     - 108.3
     - .. image:: https://licensebuttons.net/l/by/4.0/80x15.png
          :target: https://creativecommons.org/licenses/by/4.0
=======
   * - TAU Urban Acoustic Scenes 2019
     - - audio: ✅
       - annotations: ✅
     - :ref:`tags`
     - 22800
     - 63.3
     - :tau2019:`\ `

   * - TUT Sound events 2017
     - - audio: ✅
       - annotations: ✅
     - :ref:`events`
     - 32
     - 2.02
     - :tut:`\ `
>>>>>>> 11ce0366

   * - URBAN-SED
     - - audio: ✅
       - annotations: ✅
     - :ref:`tags`
     - 10000
     - 27.8
     - .. image:: https://licensebuttons.net/l/by/4.0/80x15.png
          :target: https://creativecommons.org/licenses/by/4.0

   * - UrbanSound8K
     - - audio: ✅
       - annotations: ✅
     - - :ref:`tags`
     - 8732
     - 8.75
     - .. image:: https://licensebuttons.net/l/by-nc/4.0/80x15.png
          :target: https://creativecommons.org/licenses/by-nc/4.0 <|MERGE_RESOLUTION|>--- conflicted
+++ resolved
@@ -18,7 +18,6 @@
      - .. image:: https://licensebuttons.net/l/by-nc/3.0/80x15.png
           :target: https://creativecommons.org/licenses/by-nc/3.0
 
-<<<<<<< HEAD
    * - FSD50K
      - - audio: ✅
        - annotations: ✅
@@ -27,7 +26,7 @@
      - 108.3
      - .. image:: https://licensebuttons.net/l/by/4.0/80x15.png
           :target: https://creativecommons.org/licenses/by/4.0
-=======
+
    * - TAU Urban Acoustic Scenes 2019
      - - audio: ✅
        - annotations: ✅
@@ -43,7 +42,6 @@
      - 32
      - 2.02
      - :tut:`\ `
->>>>>>> 11ce0366
 
    * - URBAN-SED
      - - audio: ✅
